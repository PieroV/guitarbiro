--- conflicted
+++ resolved
@@ -1,4 +1,3 @@
-<<<<<<< HEAD
 /**
  * @file main.c
  * @brief Manages the flow of the program
@@ -7,15 +6,12 @@
  * there initializes and runs all the other parts of it.
  */
 
-/// All audio related functions
-#include "audio.h"
+#include "gui.h"
 
-/// getchar, fprintf, printf
+/// fprintf
 #include <stdio.h>
 
-#include <pthread.h>
-
-static void *waitChar(void *run);
+#include <gtk/gtk.h>
 
 /**
  * @brief The entry point of the program
@@ -24,61 +20,6 @@
  * @param argv The arguments
  * @return The status code to pass to the OS at the exit.
  */
-int main(int argc, char *argv[])
-{
-	/// The exit status code of the program
-	int status = 0;
-
-	/// The flag to keep the recording running
-	char run = 1;
-
-	/// The thread that will wait for user input
-	pthread_t waitThread;
-
-	AudioContext audio;
-
-	if(audioInit(&audio)) {
-		fprintf(stderr, "An error occurred initializating the audio system.\n");
-		status = 1;
-	}
-
-	if(!status && pthread_create(&waitThread, NULL, waitChar, &run)) {
-		fprintf(stderr, "An error occurred while creating the waiting thread.\n");
-		status = 2;
-	}
-
-	if(!status) {
-		status = audioRecord(&audio, &run) ? 3 : 0;
-	}
-
-	pthread_join(waitThread, NULL);
-
-	audioClose(&audio);
-
-	return status;
-}
-
-/**
- * @brief Wait for the user to input a char through the stdin to stop recording.
- *
- * @param run The pointer to the running flag
- */
-static void *waitChar(void *run)
-{
-	printf("Premere invio per interrompere la registrazione.\n");
-
-	int c;
-	while((c = getchar()) != '\n' && c != EOF);
-
-	*((char *) run) = 0;
-=======
-#include "gui.h"
-
-/// fprintf
-#include <stdio.h>
-
-#include <gtk/gtk.h>
-
 int main(int argc, char *argv[])
 {
 	GUIContext *ctx;
@@ -96,5 +37,4 @@
 	ctx = 0;
 
 	return 0;
->>>>>>> 2d200c03
 }